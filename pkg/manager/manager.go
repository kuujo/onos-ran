// Copyright 2019-present Open Networking Foundation.
//
// Licensed under the Apache License, Version 2.0 (the "License");
// you may not use this file except in compliance with the License.
// You may obtain a copy of the License at
//
//     http://www.apache.org/licenses/LICENSE-2.0
//
// Unless required by applicable law or agreed to in writing, software
// distributed under the License is distributed on an "AS IS" BASIS,
// WITHOUT WARRANTIES OR CONDITIONS OF ANY KIND, either express or implied.
// See the License for the specific language governing permissions and
// limitations under the License.

// Package manager is is the main coordinator for the ONOS RAN subsystem.
package manager

import (
	"github.com/onosproject/onos-ran/api/sb"
	"github.com/onosproject/onos-ran/pkg/southbound"
	"github.com/onosproject/onos-ran/pkg/store/ran"
	log "k8s.io/klog"
)

var mgr Manager

// NewManager initializes the RAN subsystem.
func NewManager() (*Manager, error) {
	log.Info("Creating Manager")

	db, err := ran.NewRanStore()
	if err != nil {
		return nil, err
	}

	sbSession, err := southbound.NewSessions()
	if err != nil {
		return nil, err
	}

	mgr = Manager{
		db,
		sbSession,
		make(chan sb.ControlUpdate),
		make(chan sb.ControlResponse),
	}

	go mgr.recvUpdates()

	return &mgr, nil
}

// Manager single point of entry for the topology system.
type Manager struct {
	store     ran.Store
	SB        *southbound.Sessions
	updates   chan sb.ControlUpdate
	responses chan sb.ControlResponse
}

func (m *Manager) recvUpdates() {
	for update := range mgr.updates {
<<<<<<< HEAD
=======
		_ = m.store.Put(update)
>>>>>>> 44291240
		log.Infof("Got messageType %d", update.MessageType)
		switch x := update.S.(type) {
		case *sb.ControlUpdate_CellConfigReport:
			log.Infof("plmnid:%s, ecid:%s", x.CellConfigReport.Ecgi.PlmnId, x.CellConfigReport.Ecgi.Ecid)
		case *sb.ControlUpdate_UEAdmissionRequest:
			log.Infof("plmnid:%s, ecid:%s, crnti:%s", x.UEAdmissionRequest.Ecgi.PlmnId, x.UEAdmissionRequest.Ecgi.Ecid, x.UEAdmissionRequest.Crnti)
		default:
			log.Fatalf("ControlReport has unexpected type %T", x)
		}
	}
}

// GetControlUpdates gets a control update based on a given ID
func (m *Manager) GetControlUpdates() ([]sb.ControlUpdate, error) {
	return m.store.List(), nil
}

// Run starts a synchronizer based on the devices and the northbound services.
func (m *Manager) Run() {
	log.Info("Starting Manager")
	m.SB.Run(m.updates, m.responses)
}

//Close kills the channels and manager related objects
func (m *Manager) Close() {
	log.Info("Closing Manager")
}

// GetManager returns the initialized and running instance of manager.
// Should be called only after NewManager and Run are done.
func GetManager() *Manager {
	return &mgr
}<|MERGE_RESOLUTION|>--- conflicted
+++ resolved
@@ -60,10 +60,7 @@
 
 func (m *Manager) recvUpdates() {
 	for update := range mgr.updates {
-<<<<<<< HEAD
-=======
 		_ = m.store.Put(update)
->>>>>>> 44291240
 		log.Infof("Got messageType %d", update.MessageType)
 		switch x := update.S.(type) {
 		case *sb.ControlUpdate_CellConfigReport:
